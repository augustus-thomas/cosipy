import numpy as np
import matplotlib.pyplot as plt
import astropy.units as u
from astropy.io import fits
from astropy.time import Time
from astropy.coordinates import SkyCoord, cartesian_to_spherical, Galactic
from mhealpy import HealpixMap
import matplotlib.pyplot as plt
from matplotlib.colors import LogNorm
from matplotlib import cm, colors

from scoords import Attitude, SpacecraftFrame
from cosipy.response import FullDetectorResponse

from .scatt_map import SpacecraftAttitudeMap

class SpacecraftFile():

    def __init__(self, time, x_pointings = None, y_pointings = None, z_pointings = None, attitude = None,
                 instrument = "COSI", frame = "galactic"):

        """
        Time: astropy.Time; The time stamp for each pointings. Note this is NOT the time duration.
        x_pointings: astropy.coordinates.SkyCoord; The pointings (galactic system) of the x axis of the local coordinate system attached to the spacecraft.
        y_pointings: astropy.coordinates.SkyCoord; The pointings (galactic system) of the y axis of the local coordinate system attached to the spacecraft.
        z_pointings: astropy.coordinates.SkyCoord; The pointings (galactic system) of the z axis of the local coordinate system attached to the spacecraft.
        attitude: numpy.ndarray: the attitude of the spacecraft.
        instrument: string; the instrument name.
        frame: string; the frame on which the analysis will be based.
        """

        # check if the inputs are valid
        # Time
        if isinstance(time, Time):
            self._time = time
        else:
            raise TypeError("The time should be a astropy.time.Time object")

        # x pointings
        if isinstance(x_pointings, (SkyCoord, type(None))):
            self.x_pointings = x_pointings
        else:
            raise TypeError("The x_pointing should be a NoneType or SkyCoord object!")

        # y pointings
        if isinstance(y_pointings, (SkyCoord, type(None))):
            self.y_pointings = y_pointings
        else:
            raise TypeError("The y_pointing should be a NoneType or SkyCoord object!")

        # z pointings
        if isinstance(z_pointings, (SkyCoord, type(None))):
            self.z_pointings = z_pointings
        else:
            raise TypeError("The z_pointing should be a NoneType or SkyCoord object!")

        # check if the x, y and z pointings are all None (no inputs). If all None, tt will try to read from attitude parameter
        if self.x_pointings is None and self.y_pointings is None and self.z_pointings is None:
            if attitude != None:
                if type(attitude) is Attitude:
                    self.attitude = attitude
                else:
                    raise TypeError("The attitude must be `scoords.attitude.Attitude` object")
            else:
                raise ValueError("Please input the pointings of as least two axes or attitude!")

        else:
            self.attitude = None  # if you have the inputs of x, y and z pointings, the attitude will be overwritten by a None value regardless of the input for the attitude variable.

        self._load_time = self._time.to_value(format = "unix")  # this is not necessary, but just to make sure evething works fine...
        self._x_direction = np.array([x_pointings.l.deg, x_pointings.b.deg]).T  # this is not necessary, but just to make sure evething works fine...
        self._z_direction = np.array([z_pointings.l.deg, z_pointings.b.deg]).T  # this is not necessary, but just to make sure evething works fine...
        self.frame = frame


    @classmethod
    def parse_from_file(cls, file):

        #parses timestamps, axis positions from file and returns to __init__

        time_stamps = np.loadtxt(file, usecols = 1, delimiter = ' ', skiprows = 1, comments=("#","EN"))
        axis_1 = np.loadtxt(file, usecols = (3,2), delimiter = ' ', skiprows = 1, comments=("#","EN"))
        axis_2 = np.loadtxt(file, usecols = (5,4), delimiter = ' ', skiprows = 1, comments=("#","EN"))

        time = Time(time_stamps, format = "unix")
        xpointings = SkyCoord(l = axis_1[:,0]*u.deg, b = axis_1[:,1]*u.deg, frame = "galactic")
        zpointings = SkyCoord(l = axis_2[:,0]*u.deg, b = axis_2[:,1]*u.deg, frame = "galactic")

        return cls(time, x_pointings = xpointings, z_pointings = zpointings)

    def get_time(self, time_array = None):

        """
        Return the arrary pf pointing times as a astropy.Time object.

        Parameters
        ----------
        time_array: None or np.array; If None, the time array will be taken from the instance

        Returns
        -------
        astropy.Time
        """

        if time_array == None:
            self._time = Time(self._load_time, format = "unix")
        else:
            self._time = Time(time_array, format = "unix")

        return self._time

    def get_time_delta(self, time_array = None):

        """
        Return an array of the time period between neighbouring time points

        Parameters
        ----------
        time_array: None or np.array; If None, the time array will be taken from the instance

        Returns
        -------
        astropy.Time
        """

        if time_array == None:
            self._time_delta = np.diff(self._load_time)
        else:
            self._time_delta = np.diff(time_array)

        time_delta = Time(self._time_delta, format='unix')

        return time_delta

    def interpolate_direction(self, trigger, idx, direction):

        """
        Linearly interpolates position at a given time between two timestamps

        Parameters
        ----------
        trigger:
        idx:
        direction

        Returns
        -------
        numpy.ndarray
        """

        new_direction_lat = np.interp(trigger.value, self._load_time[idx : idx + 2], direction[idx : idx + 2, 1])
        if (direction[idx, 0] > direction[idx + 1, 0]):
            new_direction_long = np.interp(trigger.value, self._load_time[idx : idx + 2], [direction[idx, 0], 360 + direction[idx + 1, 0]])
            new_direction_long = new_direction_long - 360
        else:
            new_direction_long = np.interp(trigger.value, self._load_time[idx : idx + 2], direction[idx : idx + 2, 0])

        return np.array([new_direction_long, new_direction_lat])

    def source_interval(self, start, stop):

        """
        Returns the SpacecraftFile file class object for the source time

        Parameters
        ----------
        start:
        stop:

        Returns
        -------
        cosipy.SpacecraftFile
        """

        if(start.format != 'unix' or stop.format != 'unix'):
            start = Time(start.unix, format='unix')
            stop = Time(stop.unix, format='unix')

        if(start > stop):
            raise ValueError("start time cannot be after stop time.")

        stop_idx = self._load_time.searchsorted(stop.value)

        if (start.value % 1 == 0):
            start_idx = self._load_time.searchsorted(start.value)
            new_times = self._load_time[start_idx : stop_idx + 1]
            new_x_direction = self._x_direction[start_idx : stop_idx + 1]
            new_z_direction = self._z_direction[start_idx : stop_idx + 1]
        else:
            start_idx = self._load_time.searchsorted(start.value) - 1

            x_direction_start = self.interpolate_direction(start, start_idx, self._x_direction)
            z_direction_start = self.interpolate_direction(start, start_idx, self._z_direction)

            new_times = self._load_time[start_idx + 1 : stop_idx + 1]
            new_times = np.insert(new_times, 0, start.value)

            new_x_direction = self._x_direction[start_idx + 1 : stop_idx + 1]
            new_x_direction = np.insert(new_x_direction, 0, x_direction_start, axis = 0)

            new_z_direction = self._z_direction[start_idx + 1 : stop_idx + 1]
            new_z_direction = np.insert(new_z_direction, 0, z_direction_start, axis = 0)


        if (stop.value % 1 != 0):
            stop_idx = self._load_time.searchsorted(stop.value) - 1

            x_direction_stop = self.interpolate_direction(stop, stop_idx, self._x_direction)
            z_direction_stop = self.interpolate_direction(stop, stop_idx, self._z_direction)

            new_times = np.delete(new_times, -1)
            new_times = np.append(new_times, stop.value)

            new_x_direction = new_x_direction[:-1]
            new_x_direction = np.append(new_x_direction, [x_direction_stop], axis = 0)

            new_z_direction = new_z_direction[:-1]
            new_z_direction = np.append(new_z_direction, [z_direction_stop], axis = 0)

        time = Time(new_times, format = "unix")
        xpointings = SkyCoord(l = new_x_direction[:,0]*u.deg, b = new_x_direction[:,1]*u.deg, frame = "galactic")
        zpointings = SkyCoord(l = new_z_direction[:,0]*u.deg, b = new_z_direction[:,1]*u.deg, frame = "galactic")

        return self.__class__(time, x_pointings = xpointings, z_pointings = zpointings)
      
    def get_attitude(self, x_pointings = None, y_pointings = None, z_pointings = None):

        """
        Converts the x, y and z pointings to the attitude of the telescope.

        Parameters
        ----------
        x_pointings : SkyCoord object; the pointings of the x axis of the spacecraft.
        y_pointings : SkyCoord object; the pointings of the y axis of the spacecraft.
        z_pointings : SkyCoord object; the pointings of the z axis of the spacecraft.
        frame : :py:class:`astropy.coordinates.BaseCoordinateFrame`; Inertial reference frame

        Returns
        -------
        cosipy.attitude
        """
        if self.attitude is None:
            # the attitude is None, we will calculate from the x, y and z pointings
            if x_pointings is not None:
                self.x_pointings = x_pointings
            if y_pointings is not None:
                self.y_pointings = y_pointings
            if z_pointings is not None:
                self.z_pointings = z_pointings

            list_ = [self.x_pointings, self.y_pointings, self.z_pointings]
            coord_list_of_path = [x for x in list_ if x!=None]  # check how many pointings the user input

            # Check if the user input pointings from at least two axes
            if len(coord_list_of_path) <= 1:
                raise ValueError("You must input pointings of at least two axes")

            # Check if the inputs are SkyCoord objects
            for i in coord_list_of_path:
                if type(i) != SkyCoord:
                    raise ValueError("The coordiates must be a SkyCoord object")

            self.attitude = Attitude.from_axes(x=self.x_pointings,
                                               y=self.y_pointings,
                                               z=self.z_pointings,
                                               frame = self.frame)

        return self.attitude

    def get_target_in_sc_frame(self, target_name, target_coord, attitude = None, quiet = False, save = False):

        """
        Convert the x, y and z pointings of the spacescraft axes to the path of the source in the spacecraft frame.
        Specify the pointings of at least two axes.

        Parameters
        ----------
        target_name: str; the name of the target object
        target_coord: astropy.Skycoord; the coordinates of the target object
        attitude: None or cosipy.Attitude; If not, the attitude will be taken from the instance

        Returns
        -------
        SkyCoord object
        """

        if attitude != None:
            self.attitude = attitude
        else:
            self.attitude = self.get_attitude()

        self.target_name = target_name
        if quiet == False:
            print("Now converting to the Spacecraft frame...")
        self.src_path_cartesian = SkyCoord(np.dot(self.attitude.rot.inv().as_matrix(), target_coord.cartesian.xyz.value),
                                           representation_type = 'cartesian',
                                           frame = SpacecraftFrame())

        # The conversion above is in Cartesian frame, so we have to convert them to the spherical one.

        self.src_path_spherical = cartesian_to_spherical(self.src_path_cartesian.x,
                                                         self.src_path_cartesian.y,
                                                         self.src_path_cartesian.z)
        if quiet == False:
            print(f"Conversion completed!")

        # generate the numpy array of l and b to save to a npy file
        l = np.array(self.src_path_spherical[2].deg)  # note that 0 is Quanty, 1 is latitude and 2 is longitude and they are in rad not deg
        b = np.array(self.src_path_spherical[1].deg)
        self.src_path_lb = np.stack((l,b), axis=-1)
<<<<<<< HEAD
        if save == True:
=======
        if quiet == False:
>>>>>>> f9b2cba4
            np.save(self.target_name+"_source_path_in_SC_frame", self.src_path_lb)

        # convert to SkyCoord objects to get the output object of this method
        self.src_path_skycoord = SkyCoord(self.src_path_lb[:,0], self.src_path_lb[:,1], unit = "deg", frame = SpacecraftFrame())

        return self.src_path_skycoord

<<<<<<< HEAD
    def get_dwell_map(self, response, dts = None, dt_format = None, src_path = None, save = False):
=======
    def get_dwell_map(self, response, dts = None, dt_format = None, src_path = None, quiet = False):
>>>>>>> f9b2cba4

        """
        Generates the dwell time map for the source.

        Parameters
        ----------
        response : str; .h5 file, the response for the observation
        dts : None or numpy.ndarray; the elapsed time for each pointing. It must has the same size as the pointings
        src_path : SkyCoord object; the movement of source in the detector frame.

        Returns
        -------
        mhealpy.containers.healpix_map.HealpixMap
        """

        # Define the response
        self.response_file = response

        # Define the dts
        if dts == None:
            self.dts = self.get_time_delta()
        else:
            self.dts = Time(dts, format = dt_format)

        # define the target source path in the SC frame
        if src_path == None:
            path = self.src_path_skycoord
        else:
            path = src_path
        # check if the target source path is astropy.Skycoord object
        if type(path) != SkyCoord:
            raise TypeError("The coordiates of the source movement in the Spacecraft frame must be a SkyCoord object")

        if path.shape[0]-1 != self.dts.shape[0]:
            raise ValueError("The dimensions of the dts or source coordinates are not correct. Please check your inputs.")

        with FullDetectorResponse.open(self.response_file) as response:
            self.dwell_map = HealpixMap(base = response,
                                        unit = u.s,
                                        coordsys = SpacecraftFrame())

            for duration, coord in zip(self.dts, path):
                pixels, weights = self.dwell_map.get_interp_weights(coord)
                for p, w in zip(pixels, weights):
                    self.dwell_map[p] += w*(duration.unix*u.s)

<<<<<<< HEAD

        if save == True:
=======
        if quiet == False:
>>>>>>> f9b2cba4
            self.dwell_map.write_map(self.target_name + "_DwellMap.fits", overwrite = True)

        return self.dwell_map

    def get_scatt_map(self,
                       nside,
                       scheme = 'ring',
                       coordsys = 'galactic',
                       ):
        """
        Bin the spacecraft attitude history into a 4D histogram that contains the accumulated time the axes of the spacecraft where looking at a given direction. 
        """
        
        # Get orientations
        timestamps = self.get_time()
        attitudes = self.get_attitude()

        # Fill (only 2 axes needed to fully define the orientation)
        h_ori = SpacecraftAttitudeMap(nside = nside,
                                      scheme = scheme,
                                      coordsys = coordsys)
        
        x,y,z = attitudes[:-1].as_axes()

        h_ori.fill(x, y, weight = np.diff(timestamps.gps)*u.s)
        
        return h_ori

    
    def get_psr_rsp(self, response = None, dwell_map = None, dts = None):

        """
        Generates the point source response based on the response file and dwell time map.
        dts is used to find the exposure time for this observation.

        Parameters
        ----------
        response : .h5 file; the response for the observation
        dwell_map : None or str; the time dwell map for the source, you can load saved dwell time map
                    using this parameterif you've saved it before
        dts : numpy array or the file path; the elapsed time for each pointing. It must has the same
              size as the pointings. If you have saved this array, you can load it using this parameter

        Returns
        -------
        Ei_edges : numpy array; the edges of the incident energy
        Ei_lo : numpy array; the lower edges of the incident energy
        Ei_hi : numpy array; the upper edges of the incident energy
        Em_edges : numpy array; the edges of the measured energy
        Em_lo : numpy array; the lower edges of the measured energy
        Em_hi : numpy array; the upper edges of the measured energy
        areas " numpy array; the effective area of each energy bin
        matrix : numpy.array; the energy dispersion matrix
        """

        if response == None:
            pass # will use the response defined in the previous steps
        else:
            self.response_file = response

        if dwell_map is None:  # must use is None, or it throws error!
            pass # will use the dwelltime map calculated in the previous steps
        else:
            self.dwell_map = HealpixMap.read_map(dwell_map)

        if dts == None:
            self.dts = self.get_time_delta()
        else:
            self.dts = Time(dts, format = "unix")

        with FullDetectorResponse.open(self.response_file) as response:

            # get point source response
            self.psr = response.get_point_source_response(self.dwell_map)

            self.Ei_edges = np.array(response.axes['Ei'].edges)
            self.Ei_lo = np.float32(self.Ei_edges[:-1])  # use float32 to match the requirement of the data type
            self.Ei_hi = np.float32(self.Ei_edges[1:])

            self.Em_edges = np.array(response.axes['Em'].edges)
            self.Em_lo = np.float32(self.Em_edges[:-1])
            self.Em_hi = np.float32(self.Em_edges[1:])

         # get the effective area and matrix
        print("Getting the effective area ...")
        self.areas = np.float32(np.array(self.psr.project('Ei').to_dense().contents))/self.dts.unix.sum()
        spectral_response = np.float32(np.array(self.psr.project(['Ei','Em']).to_dense().contents))
        self.matrix = np.float32(np.zeros((self.Ei_lo.size,self.Em_lo.size))) # initate the matrix

        print("Getting the energy redistribution matrix ...")
        for i in np.arange(self.Ei_lo.size):
            new_raw = spectral_response[i,:]/spectral_response[i,:].sum()
            self.matrix[i,:] = new_raw
        self.matrix = self.matrix.T

        return self.Ei_edges, self.Ei_lo, self.Ei_hi, self.Em_edges, self.Em_lo, self.Em_hi, self.areas, self.matrix


    def get_arf(self, out_name = None):

        """
        Converts the point source response to an arf file that can be read by XSPEC

        Parameters
        ----------
        out_name: str; the name of the arf file to save

        Returns
        -------
        None
        """

        if out_name == None:
            self.out_name = self.target_name
        else:
            self.out_name = out_name

        # blow write the arf file
        copyright_string="  FITS (Flexible Image Transport System) format is defined in 'Astronomy and Astrophysics', volume 376, page 359; bibcode: 2001A&A...376..359H "

        ## Create PrimaryHDU
        primaryhdu = fits.PrimaryHDU() # create an empty primary HDU
        primaryhdu.header["BITPIX"] = -32 # since it's an empty HDU, I can just change the data type by resetting the BIPTIX value
        primaryhdu.header["COMMENT"] = copyright_string # add comments
        primaryhdu.header # print headers and their values

        col1_energ_lo = fits.Column(name="ENERG_LO", format="E",unit = "keV", array=self.Em_lo)
        col2_energ_hi = fits.Column(name="ENERG_HI", format="E",unit = "keV", array=self.Em_hi)
        col3_specresp = fits.Column(name="SPECRESP", format="E",unit = "cm**2", array=self.areas)
        cols = fits.ColDefs([col1_energ_lo, col2_energ_hi, col3_specresp]) # create a ColDefs (column-definitions) object for all columns
        specresp_bintablehdu = fits.BinTableHDU.from_columns(cols) # create a binary table HDU object

        specresp_bintablehdu.header.comments["TTYPE1"] =  "label for field   1"
        specresp_bintablehdu.header.comments["TFORM1"] =  "data format of field: 4-byte REAL"
        specresp_bintablehdu.header.comments["TUNIT1"] =  "physical unit of field"
        specresp_bintablehdu.header.comments["TTYPE2"] =  "label for field   2"
        specresp_bintablehdu.header.comments["TFORM2"] =  "data format of field: 4-byte REAL"
        specresp_bintablehdu.header.comments["TUNIT2"] =  "physical unit of field"
        specresp_bintablehdu.header.comments["TTYPE3"] =  "label for field   3"
        specresp_bintablehdu.header.comments["TFORM3"] =  "data format of field: 4-byte REAL"
        specresp_bintablehdu.header.comments["TUNIT3"] =  "physical unit of field"

        specresp_bintablehdu.header["EXTNAME"] = ("SPECRESP","name of this binary table extension")
        specresp_bintablehdu.header["TELESCOP"] = ("COSI","mission/satellite name")
        specresp_bintablehdu.header["INSTRUME"] = ("COSI","instrument/detector name")
        specresp_bintablehdu.header["FILTER"] = ("NONE","filter in use")
        specresp_bintablehdu.header["HDUCLAS1"] = ("RESPONSE","dataset relates to spectral response")
        specresp_bintablehdu.header["HDUCLAS2"] = ("SPECRESP","extension contains an ARF")
        specresp_bintablehdu.header["HDUVERS"] = ("1.1.0","version of format")

        new_arfhdus = fits.HDUList([primaryhdu, specresp_bintablehdu])
        new_arfhdus.writeto(f'{self.out_name}.arf', overwrite=True)

        return

    def get_rmf(self, out_name = None):

        """
        Converts the point source response to an rmf file that can be read by XSPEC

        Parameters
        ----------
        out_name: str; the name of the rmf file to save

        Returns
        -------
        None
        """

        if out_name == None:
            self.out_name = self.target_name
        else:
            self.out_name = out_name

        # blow write the arf file
        copyright_string="  FITS (Flexible Image Transport System) format is defined in 'Astronomy and Astrophysics', volume 376, page 359; bibcode: 2001A&A...376..359H "

        ## Create PrimaryHDU
        primaryhdu = fits.PrimaryHDU() # create an empty primary HDU
        primaryhdu.header["BITPIX"] = -32 # since it's an empty HDU, I can just change the data type by resetting the BIPTIX value
        primaryhdu.header["COMMENT"] = copyright_string # add comments
        primaryhdu.header # print headers and their values

        ## Create binary table HDU for MATRIX
        ### prepare colums
        energ_lo = []
        energ_hi = []
        n_grp = []
        f_chan = []
        n_chan = []
        matrix = []
        for i in np.arange(len(self.Ei_lo)):
            energ_lo_temp = np.float32(self.Em_lo[i])
            energ_hi_temp = np.float32(self.Ei_hi[i])

            if self.matrix[:,i].sum() != 0:
                nz_matrix_idx = np.nonzero(self.matrix[:,i])[0] # non-zero index for the matrix
                subsets = np.split(nz_matrix_idx, np.where(np.diff(nz_matrix_idx) != 1)[0]+1)
                n_grp_temp = np.int16(len(subsets))
                f_chan_temp = []
                n_chan_temp = []
                matrix_temp = []
                for m in np.arange(n_grp_temp):
                    f_chan_temp += [subsets[m][0]]
                    n_chan_temp += [len(subsets[m])]
                for m in nz_matrix_idx:
                    matrix_temp += [self.matrix[:,i][m]]
                f_chan_temp = np.int16(np.array(f_chan_temp))
                n_chan_temp = np.int16(np.array(n_chan_temp))
                matrix_temp = np.float32(np.array(matrix_temp))
            else:
                n_grp_temp = np.int16(0)
                f_chan_temp = np.int16(np.array([0]))
                n_chan_temp = np.int16(np.array([0]))
                matrix_temp = np.float32(np.array([0]))

            energ_lo.append(energ_lo_temp)
            energ_hi.append(energ_hi_temp)
            n_grp.append(n_grp_temp)
            f_chan.append(f_chan_temp)
            n_chan.append(n_chan_temp)
            matrix.append(matrix_temp)

        col1_energ_lo = fits.Column(name="ENERG_LO", format="E",unit = "keV", array=energ_lo)
        col2_energ_hi = fits.Column(name="ENERG_HI", format="E",unit = "keV", array=energ_hi)
        col3_n_grp = fits.Column(name="N_GRP", format="I", array=n_grp)
        col4_f_chan = fits.Column(name="F_CHAN", format="PI(54)", array=f_chan)
        col5_n_chan = fits.Column(name="N_CHAN", format="PI(54)", array=n_chan)
        col6_n_chan = fits.Column(name="MATRIX", format="PE(161)", array=matrix)
        cols = fits.ColDefs([col1_energ_lo, col2_energ_hi, col3_n_grp, col4_f_chan, col5_n_chan, col6_n_chan]) # create a ColDefs (column-definitions) object for all columns
        matrix_bintablehdu = fits.BinTableHDU.from_columns(cols) # create a binary table HDU object

        matrix_bintablehdu.header.comments["TTYPE1"] = "label for field   1 "
        matrix_bintablehdu.header.comments["TFORM1"] = "data format of field: 4-byte REAL"
        matrix_bintablehdu.header.comments["TUNIT1"] = "physical unit of field"
        matrix_bintablehdu.header.comments["TTYPE2"] = "label for field   2"
        matrix_bintablehdu.header.comments["TFORM2"] = "data format of field: 4-byte REAL"
        matrix_bintablehdu.header.comments["TUNIT2"] = "physical unit of field"
        matrix_bintablehdu.header.comments["TTYPE3"] = "label for field   3 "
        matrix_bintablehdu.header.comments["TFORM3"] = "data format of field: 2-byte INTEGER"
        matrix_bintablehdu.header.comments["TTYPE4"] = "label for field   4"
        matrix_bintablehdu.header.comments["TFORM4"] = "data format of field: variable length array"
        matrix_bintablehdu.header.comments["TTYPE5"] = "label for field   5"
        matrix_bintablehdu.header.comments["TFORM5"] = "data format of field: variable length array"
        matrix_bintablehdu.header.comments["TTYPE6"] = "label for field   6"
        matrix_bintablehdu.header.comments["TFORM6"] = "data format of field: variable length array"

        matrix_bintablehdu.header["EXTNAME"] = ("MATRIX","name of this binary table extension")
        matrix_bintablehdu.header["TELESCOP"] = ("COSI","mission/satellite name")
        matrix_bintablehdu.header["INSTRUME"] = ("COSI","instrument/detector name")
        matrix_bintablehdu.header["FILTER"] = ("NONE","filter in use")
        matrix_bintablehdu.header["CHANTYPE"] = ("PI","total number of detector channels")
        matrix_bintablehdu.header["DETCHANS"] = (len(self.Em_lo),"total number of detector channels")
        matrix_bintablehdu.header["HDUCLASS"] = ("OGIP","format conforms to OGIP standard")
        matrix_bintablehdu.header["HDUCLAS1"] = ("RESPONSE","dataset relates to spectral response")
        matrix_bintablehdu.header["HDUCLAS2"] = ("RSP_MATRIX","dataset is a spectral response matrix")
        matrix_bintablehdu.header["HDUVERS"] = ("1.3.0","version of format")
        matrix_bintablehdu.header["TLMIN4"] = (0,"minimum value legally allowed in column 4")

        ## Create binary table HDU for EBOUNDS
        channels = np.int16(np.arange(len(self.Em_lo)))
        e_min = np.float32(self.Em_lo)
        e_max = np.float32(self.Em_hi)

        col1_channels = fits.Column(name="CHANNEL", format="I", array=channels)
        col2_e_min = fits.Column(name="E_MIN", format="E",unit="keV", array=e_min)
        col3_e_max = fits.Column(name="E_MAX", format="E",unit="keV", array=e_max)
        cols = fits.ColDefs([col1_channels, col2_e_min, col3_e_max])
        ebounds_bintablehdu = fits.BinTableHDU.from_columns(cols)

        ebounds_bintablehdu.header.comments["TTYPE1"] = "label for field   1"
        ebounds_bintablehdu.header.comments["TFORM1"] = "data format of field: 2-byte INTEGER"
        ebounds_bintablehdu.header.comments["TTYPE2"] = "label for field   2"
        ebounds_bintablehdu.header.comments["TFORM2"] = "data format of field: 4-byte REAL"
        ebounds_bintablehdu.header.comments["TUNIT2"] = "physical unit of field"
        ebounds_bintablehdu.header.comments["TTYPE3"] = "label for field   3"
        ebounds_bintablehdu.header.comments["TFORM3"] = "data format of field: 4-byte REAL"
        ebounds_bintablehdu.header.comments["TUNIT3"] = "physical unit of field"

        ebounds_bintablehdu.header["EXTNAME"] = ("EBOUNDS","name of this binary table extension")
        ebounds_bintablehdu.header["TELESCOP"] = ("COSI","mission/satellite")
        ebounds_bintablehdu.header["INSTRUME"] = ("COSI","nstrument/detector name")
        ebounds_bintablehdu.header["FILTER"] = ("NONE","filter in use")
        ebounds_bintablehdu.header["CHANTYPE"] = ("PI","channel type (PHA or PI)")
        ebounds_bintablehdu.header["DETCHANS"] = (len(self.Em_lo),"total number of detector channels")
        ebounds_bintablehdu.header["HDUCLASS"] = ("OGIP","format conforms to OGIP standard")
        ebounds_bintablehdu.header["HDUCLAS1"] = ("RESPONSE","dataset relates to spectral response")
        ebounds_bintablehdu.header["HDUCLAS2"] = ("EBOUNDS","dataset is a spectral response matrix")
        ebounds_bintablehdu.header["HDUVERS"] = ("1.2.0","version of format")

        new_rmfhdus = fits.HDUList([primaryhdu, matrix_bintablehdu,ebounds_bintablehdu])
        new_rmfhdus.writeto(f'{self.out_name}.rmf', overwrite=True)

        return

    def get_pha(self, src_counts, errors, rmf_file = None, arf_file = None, bkg_file = "None", exposure_time = None, dts = None, telescope="COSI", instrument="COSI"):

        """
        Generate the pha file that can be read by XSPEC. This file stores the counts info of the source

        Parameters
        ----------
        src_counts : np.array; the counts in each energy band. If you have src_counts with unit counts/kev/s, you must
                     convert it to counts by multiplying it with exposure time and the energy band width
        errors : np.array; the error for counts. It has the same unit requirement as src_counts
        rmf_file : str; the rmf file name
        arf_file : str; the arf file name
        bkg_file : str; the background file name. If the src_counts is source counts only, you don't need to edit this parameter
        exposure_time : number; the exposure time for this source observation
        dts : numpy array or str; it's used to calculate the exposure time. It has the same effect as exposure_time. If both
              exposure_time and dts are given, dts will write over the exposure_time
        telescope : str; the name of the telecope. Default is COSI.
        instrument : str; the name of the instrument. Default is COSI.

        Returns
        -------
        None
        """

        self.src_counts = src_counts
        self.errors = errors
        self.bkg_file = bkg_file

        if rmf_file != None:
            self.rmf_file = rmf_file
        else:
            self.rmf_file = f'{self.out_name}.rmf'

        if arf_file != None:
            self.arf_file = arf_file
        else:
            self.arf_file = f'{self.out_name}.arf'

        if exposure_time != None:
            self.exposure_time = exposure_time
        if dts != None:
            self.dts = self.__str_or_array(dts)
            self.exposure_time = self.dts.sum()
        self.telescope = telescope
        self.instrument = instrument
        self.channel_number = len(self.src_counts)

        # define other hardcoded inputs
        copyright_string="  FITS (Flexible Image Transport System) format is defined in 'Astronomy and Astrophysics', volume 376, page 359; bibcode: 2001A&A...376..359H "
        channels = np.arange(self.channel_number)

        # Create PrimaryHDU
        primaryhdu = fits.PrimaryHDU() # create an empty primary HDU
        primaryhdu.header["BITPIX"] = -32 # since it's an empty HDU, I can just change the data type by resetting the BIPTIX value
        primaryhdu.header["COMMENT"] = copyright_string # add comments
        primaryhdu.header["TELESCOP"] = telescope # add telescope keyword valie
        primaryhdu.header["INSTRUME"] = instrument # add instrument keyword valie
        primaryhdu.header # print headers and their values

        # Create binary table HDU
        a1 = np.array(channels,dtype="int32") # I guess I need to convert the dtype to match the format J
        a2 = np.array(self.src_counts,dtype="int64")  # int32 is not enough for counts
        a3 = np.array(self.errors,dtype="int64") # int32 is not enough for errors
        col1 = fits.Column(name="CHANNEL", format="J", array=a1)
        col2 = fits.Column(name="COUNTS", format="K", array=a2,unit="count")
        col3 = fits.Column(name="STAT_ERR", format="K", array=a3,unit="count")
        cols = fits.ColDefs([col1, col2, col3]) # create a ColDefs (column-definitions) object for all columns
        bintablehdu = fits.BinTableHDU.from_columns(cols) # create a binary table HDU object

        #add other BinTableHDU hear keywords,their values, and comments
        bintablehdu.header.comments["TTYPE1"] = "label for field 1"
        bintablehdu.header.comments["TFORM1"] = "data format of field: 32-bit integer"
        bintablehdu.header.comments["TTYPE2"] = "label for field 2"
        bintablehdu.header.comments["TFORM2"] = "data format of field: 32-bit integer"
        bintablehdu.header.comments["TUNIT2"] = "physical unit of field 2"


        bintablehdu.header["EXTNAME"] = ("SPECTRUM","name of this binary table extension")
        bintablehdu.header["TELESCOP"] = (self.telescope,"telescope/mission name")
        bintablehdu.header["INSTRUME"] = (self.instrument,"instrument/detector name")
        bintablehdu.header["FILTER"] = ("NONE","filter type if any")
        bintablehdu.header["EXPOSURE"] = (self.exposure_time,"integration time in seconds")
        bintablehdu.header["BACKFILE"] = (self.bkg_file,"background filename")
        bintablehdu.header["BACKSCAL"] = (1,"background scaling factor")
        bintablehdu.header["CORRFILE"] = ("NONE","associated correction filename")
        bintablehdu.header["CORRSCAL"] = (1,"correction file scaling factor")
        bintablehdu.header["CORRSCAL"] = (1,"correction file scaling factor")
        bintablehdu.header["RESPFILE"] = (self.rmf_file,"associated rmf filename")
        bintablehdu.header["ANCRFILE"] = (self.arf_file,"associated arf filename")
        bintablehdu.header["AREASCAL"] = (1,"area scaling factor")
        bintablehdu.header["STAT_ERR"] = (0,"statistical error specified if any")
        bintablehdu.header["SYS_ERR"] = (0,"systematic error specified if any")
        bintablehdu.header["GROUPING"] = (0,"grouping of the data has been defined if any")
        bintablehdu.header["QUALITY"] = (0,"data quality information specified")
        bintablehdu.header["HDUCLASS"] = ("OGIP","format conforms to OGIP standard")
        bintablehdu.header["HDUCLAS1"] = ("SPECTRUM","PHA dataset")
        bintablehdu.header["HDUVERS"] = ("1.2.1","version of format")
        bintablehdu.header["POISSERR"] = (False,"Poissonian errors to be assumed, T as True")
        bintablehdu.header["CHANTYPE"] = ("PI","channel type (PHA or PI)")
        bintablehdu.header["DETCHANS"] = (self.channel_number,"total number of detector channels")

        new_phahdus = fits.HDUList([primaryhdu, bintablehdu])
        new_phahdus.writeto(f'{self.out_name}.pha', overwrite=True)

        return


    def plot_arf(self, file_name = None, save_name = None, dpi = 300):

        """
        Read the arf fits file, plot and save it.

        Parameters
        ----------
        file_name: str; the directory if the arf fits file.
        save_name: str; the name of the saved image of effective area
        dpi: int; the dpi of the saved image

        Returns
        -------
        None
        """

        if file_name != None:
            self.file_name = file_name
        else:
            self.file_name = f'{self.out_name}.arf'

        if save_name != None:
            self.save_name = save_name
        else:
            self.save_name = self.out_name

        self.dpi = dpi

        self.arf = fits.open(self.file_name) # read file

        # SPECRESP HDU
        self.specresp_hdu = self.arf["SPECRESP"]

        self.areas = np.array(self.specresp_hdu.data["SPECRESP"])
        self.Em_lo = np.array(self.specresp_hdu.data["ENERG_LO"])
        self.Em_hi = np.array(self.specresp_hdu.data["ENERG_HI"])

        E_center = (self.Em_lo+self.Em_hi)/2
        E_edges = np.append(self.Em_lo,self.Em_hi[-1])

        fig, ax = plt.subplots()
        ax.hist(E_center,E_edges,weights=self.areas,histtype='step')

        ax.set_title("Effective area")
        ax.set_xlabel("Energy[$keV$]")
        ax.set_ylabel(r"Effective area [$cm^2$]")
        ax.set_xscale("log")
        fig.savefig(f"Effective_area_for_{self.save_name}.png", bbox_inches = "tight", pad_inches=0.1, dpi=self.dpi)
        #fig.show()

        return


    def plot_rmf(self, file_name = None, save_name = None, dpi = 300):

        """
        Read the rmf fits file, plot and save it.

        Parameters
        ----------
        file_name: str; the directory if the rmf fits file.
        save_name: str; the name of the saved image of effective area
        dpi: int; the dpi of the saved image

        Returns
        -------
        None
        """

        if file_name != None:
            self.file_name = file_name
        else:
            self.file_name = f'{self.out_name}.rmf'

        if save_name != None:
            self.save_name = save_name
        else:
            self.save_name = self.out_name

        self.dpi = dpi

        # Read rmf file
        self.rmf = fits.open(self.file_name) # read file

        # Read the ENOUNDS information
        ebounds_ext = self.rmf["EBOUNDS"]
        channel_low = ebounds_ext.data["E_MIN"] # energy bin lower edges for channels (channels are just incident energy bins)
        channel_high = ebounds_ext.data["E_MAX"] # energy bin higher edges for channels (channels are just incident energy bins)

        # Read the MATRIX extension
        matrix_ext = self.rmf['MATRIX']
        #print(repr(matrix_hdu.header[:60]))
        energy_low = matrix_ext.data["ENERG_LO"] # energy bin lower edges for measured energies
        energy_high = matrix_ext.data["ENERG_HI"] # energy bin higher edges for measured energies
        data = matrix_ext.data

        # Create a 2-d numpy array and store probability data into the redistribution matrix
        rmf_matrix = np.zeros((len(energy_low),len(channel_low))) # create an empty matrix
        for i in np.arange(data.shape[0]): # i is the measured energy index, examine the matrix_ext.data rows by rows
            if data[i][5].sum() == 0: # if the sum of probabilities is zero, then skip since there is no data at all
                pass
            else:
                #measured_energy_index = np.argwhere(energy_low == data[157][0])[0][0]
                f_chan = data[i][3] # get the starting channel of each subsets
                n_chann = data[i][4] # get the number of channels in each subsets
                matrix = data[i][5] # get the probabilities of this row (incident energy)
                indices = []
                for k in f_chan:
                    channels = 0
                    channels = np.arange(k,k + n_chann[np.argwhere(f_chan == k)]).tolist() # generate the cha
                    indices += channels # fappend the channels togeter
                indices = np.array(indices)
                for m in indices:
                    rmf_matrix[i][m] = matrix[np.argwhere(indices == m)[0][0]] # write the probabilities into the empty matrix


        # plot the redistribution matrix
        xcenter = np.divide(energy_low+energy_high,2)
        x_center_coords = np.repeat(xcenter, 10)
        y_center_coords = np.tile(xcenter, 10)
        energy_all_edges = np.append(energy_low,energy_high[-1])
        #bin_edges = np.array([incident_energy_bins,incident_energy_bins]) # doesn't work
        bin_edges = np.vstack((energy_all_edges, energy_all_edges))
        #print(bin_edges)

        self.probability = []
        for i in np.arange(10):
            for j in np.arange(10):
                self.probability.append(rmf_matrix[i][j])
        #print(type(probability))

        plt.hist2d(x=x_center_coords,y=y_center_coords,weights=self.probability,bins=bin_edges, norm=LogNorm())
        plt.xscale('log')
        plt.yscale('log')
        plt.xlabel("Incident energy [$keV$]")
        plt.ylabel("Measured energy [$keV$]")
        plt.title("Redistribution matrix")
        #plt.xlim([70,10000])
        #plt.ylim([70,10000])
        plt.colorbar(norm=LogNorm())
        plt.savefig(f"Redistribution_matrix_for_{self.save_name}.png", bbox_inches = "tight", pad_inches=0.1, dpi=300)
        #plt.show()

        return<|MERGE_RESOLUTION|>--- conflicted
+++ resolved
@@ -308,11 +308,8 @@
         l = np.array(self.src_path_spherical[2].deg)  # note that 0 is Quanty, 1 is latitude and 2 is longitude and they are in rad not deg
         b = np.array(self.src_path_spherical[1].deg)
         self.src_path_lb = np.stack((l,b), axis=-1)
-<<<<<<< HEAD
+
         if save == True:
-=======
-        if quiet == False:
->>>>>>> f9b2cba4
             np.save(self.target_name+"_source_path_in_SC_frame", self.src_path_lb)
 
         # convert to SkyCoord objects to get the output object of this method
@@ -320,11 +317,7 @@
 
         return self.src_path_skycoord
 
-<<<<<<< HEAD
     def get_dwell_map(self, response, dts = None, dt_format = None, src_path = None, save = False):
-=======
-    def get_dwell_map(self, response, dts = None, dt_format = None, src_path = None, quiet = False):
->>>>>>> f9b2cba4
 
         """
         Generates the dwell time map for the source.
@@ -371,12 +364,7 @@
                 for p, w in zip(pixels, weights):
                     self.dwell_map[p] += w*(duration.unix*u.s)
 
-<<<<<<< HEAD
-
         if save == True:
-=======
-        if quiet == False:
->>>>>>> f9b2cba4
             self.dwell_map.write_map(self.target_name + "_DwellMap.fits", overwrite = True)
 
         return self.dwell_map
