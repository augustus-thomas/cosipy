from histpy import Histogram, Axes, Axis

import astropy.units as u

from astropy.units import Quantity

from scipy import integrate

<<<<<<< HEAD
from threeML import DiracDelta, Constant, Line, Quadratic, Cubic, Quartic, StepFunction, StepFunctionUpper, Cosine_Prior, Uniform_prior, PhAbs
=======
from threeML import DiracDelta
>>>>>>> e2170e3a

class PointSourceResponse(Histogram):
    """
    Handles the multi-dimensional matrix that describes the expected
    response of the instrument for a particular point in the sky.

    Parameters
    ----------
    axes : :py:class:`histpy.Axes`
        Binning information for each variable. The following labels are expected:\n
        - ``Ei``: Real energy
        - ``Em``: Measured energy. Optional
        - ``Phi``: Compton angle. Optional.
        - ``PsiChi``:  Location in the Compton Data Space (HEALPix pixel). Optional.
        - ``SigmaTau``: Electron recoil angle (HEALPix pixel). Optional.
        - ``Dist``: Distance from first interaction. Optional.
    contents : array, :py:class:`astropy.units.Quantity` or :py:class:`sparse.SparseArray`
        Array containing the differential effective area convolved with wht source exposure.
    unit : :py:class:`astropy.units.Unit`, optional
        Physical units, if not specified as part of ``contents``. Units of ``area*time``
        are expected.
    """
    
    @property
    def photon_energy_axis(self):
        """
        Real energy bins (``Ei``).

        Returns
        -------
        :py:class:`histpy.Axes`
        """
        
        return self.axes['Ei']
       
    def get_expectation(self, spectrum):
        """
        Convolve the response with a spectral hypothesis to obtain the expected
        excess counts from the source.

        Parameters
        ----------
        spectrum : :py:class:`threeML.Model`
            Spectral hypothesis.

        Returns
        -------
        :py:class:`histpy.Histogram`
             Histogram with the expected counts on each analysis bin
        """
        
        eaxis = self.photon_energy_axis
        
        spectrum_unit = None

        for item in spectrum.parameters:
            if getattr(spectrum, item).is_normalization == True:
                spectrum_unit = getattr(spectrum, item).unit
                break
                
        if spectrum_unit == None:
            if isinstance(spectrum, Constant):
                spectrum_unit = spectrum.k.unit
            elif isinstance(spectrum, Line) or isinstance(spectrum, Quadratic) or isinstance(spectrum, Cubic) or isinstance(spectrum, Quartic):
                spectrum_unit = spectrum.a.unit
            elif isinstance(spectrum, StepFunction) or isinstance(spectrum, StepFunctionUpper) or isinstance(spectrum, Cosine_Prior) or isinstance(spectrum, Uniform_prior) or isinstance(spectrum, DiracDelta): 
                spectrum_unit = spectrum.value.unit
            elif isinstance(spectrum, PhAbs):
                spectrum_unit = u.dimensionless_unscaled
            else:
                try:
                    spectrum_unit = spectrum.K.unit
                except:
                    raise RuntimeError("Spectrum not yet supported because units of spectrum are unknown.")
                    
        if isinstance(spectrum, DiracDelta):
            flux = Quantity([spectrum.value.value * spectrum_unit * lo_lim.unit if spectrum.zero_point.value >= lo_lim/lo_lim.unit and spectrum.zero_point.value <= hi_lim/hi_lim.unit else 0 * spectrum_unit * lo_lim.unit
                             for lo_lim,hi_lim
                             in zip(eaxis.lower_bounds, eaxis.upper_bounds)])
        else:
            flux = Quantity([integrate.quad(spectrum, lo_lim/lo_lim.unit, hi_lim/hi_lim.unit)[0] * spectrum_unit * lo_lim.unit
                             for lo_lim,hi_lim
                             in zip(eaxis.lower_bounds, eaxis.upper_bounds)])
        
        flux = self.expand_dims(flux.value, 'Ei') * flux.unit

        expectation = self * flux
        
        return expectation<|MERGE_RESOLUTION|>--- conflicted
+++ resolved
@@ -6,11 +6,8 @@
 
 from scipy import integrate
 
-<<<<<<< HEAD
 from threeML import DiracDelta, Constant, Line, Quadratic, Cubic, Quartic, StepFunction, StepFunctionUpper, Cosine_Prior, Uniform_prior, PhAbs
-=======
-from threeML import DiracDelta
->>>>>>> e2170e3a
+
 
 class PointSourceResponse(Histogram):
     """
