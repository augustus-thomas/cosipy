from ._version import __version__

from .response import DetectorResponse

<<<<<<< HEAD
from .threeml import COSILike

from .spacecraftpositionattitude import SpacecraftPositionAttitude
=======
from .data_io import DataIO
from .data_io import UnBinnedData
from .data_io import BinnedData
from .data_io import ReadTraTest
from .make_plots import MakePlots

from .threeml import COSILike
>>>>>>> be5bbd99
<|MERGE_RESOLUTION|>--- conflicted
+++ resolved
@@ -2,11 +2,6 @@
 
 from .response import DetectorResponse
 
-<<<<<<< HEAD
-from .threeml import COSILike
-
-from .spacecraftpositionattitude import SpacecraftPositionAttitude
-=======
 from .data_io import DataIO
 from .data_io import UnBinnedData
 from .data_io import BinnedData
@@ -14,4 +9,5 @@
 from .make_plots import MakePlots
 
 from .threeml import COSILike
->>>>>>> be5bbd99
+
+from .spacecraftpositionattitude import SpacecraftPositionAttitude